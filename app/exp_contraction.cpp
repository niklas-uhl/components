/******************************************************************************
 * components.cpp
 *
 * Main application
 ******************************************************************************
 * Copyright (C) 2017 Sebastian Lamm <lamm@kit.edu>
 *
 * This program is free software: you can redistribute it and/or modify it
 * under the terms of the GNU General Public License as published by the Free
 * Software Foundation, either version 3 of the License, or (at your option)
 * any later version.
 *
 * This program is distributed in the hope that it will be useful, but WITHOUT
 * ANY WARRANTY; without even the implied warranty of MERCHANTABILITY or
 * FITNESS FOR A PARTICULAR PURPOSE.  See the GNU General Public License for
 * more details.
 *
 * You should have received a copy of the GNU General Public License along with
 * this program.  If not, see <http://www.gnu.org/licenses/>.
 *****************************************************************************/

#include <mpi.h>

#include "config.h"
#include "benchmark.h"
#include "io/graph_io.h"
#include "parse_parameters.h"
#include "timer.h"
#include "kagen_interface.h"

#include "components/exp_contraction.h"

int main(int argn, char **argv) {
  // Init MPI
  MPI_Init(&argn, &argv);
  PEID rank, size;
  MPI_Comm_rank(MPI_COMM_WORLD, &rank);
  MPI_Comm_size(MPI_COMM_WORLD, &size);

  // Read command-line args
  Config conf;
  ParseParameters(argn, argv, conf);

<<<<<<< HEAD
  // Parse for kagen input
kagen::KaGen gen(rank, size);
kagen::EdgeList edge_list;
if (conf.gen == "gnm_undirected")
    edge_list = gen.GenerateUndirectedGNM(conf.gen_n, conf.gen_m, conf.gen_k);
else if (conf.gen == "rdg_2d")
    edge_list = gen.Generate2DRDG(conf.gen_n, conf.gen_k);
else if (conf.gen == "rdg_3d")
    edge_list = gen.Generate3DRDG(conf.gen_n, conf.gen_k);
else if (conf.gen == "rgg_2d")
    edge_list = gen.Generate2DRGG(conf.gen_n, conf.gen_r, conf.gen_k);
else if (conf.gen == "rgg_3d")
    edge_list = gen.Generate3DRGG(conf.gen_n, conf.gen_r, conf.gen_k);
else if (conf.gen == "rhg")
    edge_list = gen.GenerateRHG(conf.gen_n, conf.gen_gamma, conf.gen_d, conf.gen_k);
else if (conf.gen == "ba")
    edge_list = gen.GenerateBA(conf.gen_n, conf.gen_d, conf.gen_k);
else {
  if (rank == ROOT) 
    std::cout << "generator not supported" << std::endl;
  MPI_Finalize();
  exit(1);
}
if (rank == ROOT) 
  std::cout << "Graph generated" << std::endl;
  GraphAccess G = GraphIO::ReadDistributedEdgeList(conf, rank, size, MPI_COMM_WORLD, edge_list);
  // GraphAccess G = GraphIO::ReadDistributedGraph(conf, rank, size, MPI_COMM_WORLD);
=======
    // Parse for kagen input
  kagen::KaGen gen(rank, size);
  kagen::EdgeList edge_list;
  if (conf.gen == "gnm_undirected")
      edge_list = gen.GenerateUndirectedGNM(conf.gen_n, conf.gen_m, conf.gen_k);
  else if (conf.gen == "rdg_2d")
      edge_list = gen.Generate2DRDG(conf.gen_n, conf.gen_k);
  else if (conf.gen == "rdg_3d")
      edge_list = gen.Generate3DRDG(conf.gen_n, conf.gen_k);
  else if (conf.gen == "rgg_2d")
      edge_list = gen.Generate2DRGG(conf.gen_n, conf.gen_r, conf.gen_k);
  else if (conf.gen == "rgg_3d")
      edge_list = gen.Generate3DRGG(conf.gen_n, conf.gen_r, conf.gen_k);
  else if (conf.gen == "rhg")
      edge_list = gen.GenerateRHG(conf.gen_n, conf.gen_gamma, conf.gen_d, conf.gen_k);
  else if (conf.gen == "ba")
      edge_list = gen.GenerateBA(conf.gen_n, conf.gen_d, conf.gen_k);
  else {
    if (rank == ROOT) 
      std::cout << "generator not supported" << std::endl;
    MPI_Finalize();
    exit(1);
  }
  if (rank == ROOT) std::cout << "Graph generated" << std::endl;
  BaseGraphAccess G = GraphIO::ReadDistributedEdgeList(conf, rank, size, MPI_COMM_WORLD, edge_list);
>>>>>>> e0423bf7

  VertexID n = G.GatherNumberOfGlobalVertices();
  EdgeID m = G.GatherNumberOfGlobalEdges();
  if (rank == ROOT) {
    std::cout << "INPUT "
              << "s=" << conf.seed << ", "
              << "p=" << size  << ", "
              << "n=" << n << ", "
              << "m=" << m << std::endl;
  }

  // Timers
  Timer t;
  Statistics stats;

  double local_time = 0.0;
  double total_time = 0.0;

  int user_seed = conf.seed;
  std::vector<VertexID> labels(G.GetNumberOfVertices(), 0);
  for (int i = 0; i < conf.iterations; ++i) {
    MPI_Barrier(MPI_COMM_WORLD);
    t.Restart();

    // Determine labels
    conf.seed = user_seed + i;
    ExponentialContraction comp(conf, rank, size);
    comp.FindComponents(G, labels);

    // Gather total time
    local_time = t.Elapsed();
    MPI_Reduce(&local_time, &total_time, 1, MPI_DOUBLE, MPI_MAX, ROOT,
               MPI_COMM_WORLD);
    if (rank == ROOT) stats.Push(total_time);
    
    // Print labels
    G.OutputComponents(labels);
  }

  if (rank == ROOT) {
    std::cout << "RESULT runner=exp"
              << " time=" << stats.Avg() << " stddev=" << stats.Stddev()
              << " iterations=" << conf.iterations << std::endl;
  }

  // Finalize MPI
  MPI_Barrier(MPI_COMM_WORLD);
  MPI_Finalize();
}<|MERGE_RESOLUTION|>--- conflicted
+++ resolved
@@ -41,36 +41,7 @@
   Config conf;
   ParseParameters(argn, argv, conf);
 
-<<<<<<< HEAD
   // Parse for kagen input
-kagen::KaGen gen(rank, size);
-kagen::EdgeList edge_list;
-if (conf.gen == "gnm_undirected")
-    edge_list = gen.GenerateUndirectedGNM(conf.gen_n, conf.gen_m, conf.gen_k);
-else if (conf.gen == "rdg_2d")
-    edge_list = gen.Generate2DRDG(conf.gen_n, conf.gen_k);
-else if (conf.gen == "rdg_3d")
-    edge_list = gen.Generate3DRDG(conf.gen_n, conf.gen_k);
-else if (conf.gen == "rgg_2d")
-    edge_list = gen.Generate2DRGG(conf.gen_n, conf.gen_r, conf.gen_k);
-else if (conf.gen == "rgg_3d")
-    edge_list = gen.Generate3DRGG(conf.gen_n, conf.gen_r, conf.gen_k);
-else if (conf.gen == "rhg")
-    edge_list = gen.GenerateRHG(conf.gen_n, conf.gen_gamma, conf.gen_d, conf.gen_k);
-else if (conf.gen == "ba")
-    edge_list = gen.GenerateBA(conf.gen_n, conf.gen_d, conf.gen_k);
-else {
-  if (rank == ROOT) 
-    std::cout << "generator not supported" << std::endl;
-  MPI_Finalize();
-  exit(1);
-}
-if (rank == ROOT) 
-  std::cout << "Graph generated" << std::endl;
-  GraphAccess G = GraphIO::ReadDistributedEdgeList(conf, rank, size, MPI_COMM_WORLD, edge_list);
-  // GraphAccess G = GraphIO::ReadDistributedGraph(conf, rank, size, MPI_COMM_WORLD);
-=======
-    // Parse for kagen input
   kagen::KaGen gen(rank, size);
   kagen::EdgeList edge_list;
   if (conf.gen == "gnm_undirected")
@@ -95,7 +66,6 @@
   }
   if (rank == ROOT) std::cout << "Graph generated" << std::endl;
   BaseGraphAccess G = GraphIO::ReadDistributedEdgeList(conf, rank, size, MPI_COMM_WORLD, edge_list);
->>>>>>> e0423bf7
 
   VertexID n = G.GatherNumberOfGlobalVertices();
   EdgeID m = G.GatherNumberOfGlobalEdges();
